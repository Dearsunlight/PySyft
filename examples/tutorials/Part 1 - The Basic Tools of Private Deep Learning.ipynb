--- conflicted
+++ resolved
@@ -83,15 +83,7 @@
    "source": [
     "# Run this cell to see if things work\n",
     "import syft as sy\n",
-<<<<<<< HEAD
-<<<<<<< HEAD
     "from syft.frameworks.torch.pointers import PointerTensor\n",
-=======
-    "from syft.frameworks.torch.pointers.pointer_tensor import PointerTensor\n",
->>>>>>> 56b057f586ee1b6c8794296066598c027388008f
-=======
-    "from syft.frameworks.torch.pointers import PointerTensor\n",
->>>>>>> 5830e993
     "from syft.frameworks.torch.tensors.decorators import LoggingTensor\n",
     "import sys\n",
     "import torch\n",
@@ -232,44 +224,37 @@
   },
   {
    "cell_type": "code",
-<<<<<<< HEAD
+   "execution_count": 7,
+   "metadata": {},
+   "outputs": [
+    {
+     "data": {
+      "text/plain": [
+       "{14597461368: tensor([1, 2, 3, 4, 5]), 86863779266: tensor([1, 1, 1, 1, 1])}"
+      ]
+     },
+     "execution_count": 7,
+     "metadata": {},
+     "output_type": "execute_result"
+    }
+   ],
+   "source": [
+    "bob._objects"
+   ]
+  },
+  {
+   "cell_type": "code",
+   "execution_count": 8,
+   "metadata": {},
+   "outputs": [],
+   "source": [
+    "z = x_ptr + x_ptr"
+   ]
+  },
+  {
+   "cell_type": "code",
+   "execution_count": 11,
    "execution_count": 9,
-=======
-   "execution_count": 7,
->>>>>>> 56b057f586ee1b6c8794296066598c027388008f
-   "metadata": {},
-   "outputs": [
-    {
-     "data": {
-      "text/plain": [
-       "{14597461368: tensor([1, 2, 3, 4, 5]), 86863779266: tensor([1, 1, 1, 1, 1])}"
-      ]
-     },
-     "execution_count": 7,
-     "metadata": {},
-     "output_type": "execute_result"
-    }
-   ],
-   "source": [
-    "bob._objects"
-   ]
-  },
-  {
-   "cell_type": "code",
-   "execution_count": 8,
-   "metadata": {},
-   "outputs": [],
-   "source": [
-    "z = x_ptr + x_ptr"
-   ]
-  },
-  {
-   "cell_type": "code",
-<<<<<<< HEAD
-   "execution_count": 11,
-=======
-   "execution_count": 9,
->>>>>>> 56b057f586ee1b6c8794296066598c027388008f
    "metadata": {},
    "outputs": [
     {
@@ -289,11 +274,7 @@
   },
   {
    "cell_type": "code",
-<<<<<<< HEAD
-   "execution_count": 9,
-=======
    "execution_count": 10,
->>>>>>> 56b057f586ee1b6c8794296066598c027388008f
    "metadata": {},
    "outputs": [
     {
@@ -322,11 +303,7 @@
   },
   {
    "cell_type": "code",
-<<<<<<< HEAD
-   "execution_count": 10,
-=======
    "execution_count": 11,
->>>>>>> 56b057f586ee1b6c8794296066598c027388008f
    "metadata": {},
    "outputs": [
     {
@@ -364,11 +341,7 @@
   },
   {
    "cell_type": "code",
-<<<<<<< HEAD
-   "execution_count": 11,
-=======
    "execution_count": 12,
->>>>>>> 56b057f586ee1b6c8794296066598c027388008f
    "metadata": {},
    "outputs": [
     {
@@ -388,11 +361,7 @@
   },
   {
    "cell_type": "code",
-<<<<<<< HEAD
-   "execution_count": 12,
-=======
    "execution_count": 13,
->>>>>>> 56b057f586ee1b6c8794296066598c027388008f
    "metadata": {},
    "outputs": [
     {
@@ -412,11 +381,7 @@
   },
   {
    "cell_type": "code",
-<<<<<<< HEAD
-   "execution_count": 13,
-=======
    "execution_count": 14,
->>>>>>> 56b057f586ee1b6c8794296066598c027388008f
    "metadata": {},
    "outputs": [
     {
@@ -436,11 +401,7 @@
   },
   {
    "cell_type": "code",
-<<<<<<< HEAD
-   "execution_count": 14,
-=======
    "execution_count": 15,
->>>>>>> 56b057f586ee1b6c8794296066598c027388008f
    "metadata": {},
    "outputs": [
     {
@@ -460,11 +421,7 @@
   },
   {
    "cell_type": "code",
-<<<<<<< HEAD
-   "execution_count": 15,
-=======
    "execution_count": 16,
->>>>>>> 56b057f586ee1b6c8794296066598c027388008f
    "metadata": {},
    "outputs": [
     {
@@ -492,11 +449,7 @@
   },
   {
    "cell_type": "code",
-<<<<<<< HEAD
-   "execution_count": 16,
-=======
    "execution_count": 17,
->>>>>>> 56b057f586ee1b6c8794296066598c027388008f
    "metadata": {},
    "outputs": [
     {
@@ -517,11 +470,7 @@
   },
   {
    "cell_type": "code",
-<<<<<<< HEAD
-   "execution_count": 17,
-=======
    "execution_count": 18,
->>>>>>> 56b057f586ee1b6c8794296066598c027388008f
    "metadata": {},
    "outputs": [
     {
@@ -548,11 +497,7 @@
   },
   {
    "cell_type": "code",
-<<<<<<< HEAD
-   "execution_count": 18,
-=======
    "execution_count": 19,
->>>>>>> 56b057f586ee1b6c8794296066598c027388008f
    "metadata": {},
    "outputs": [
     {
@@ -572,11 +517,7 @@
   },
   {
    "cell_type": "code",
-<<<<<<< HEAD
-   "execution_count": 19,
-=======
    "execution_count": 20,
->>>>>>> 56b057f586ee1b6c8794296066598c027388008f
    "metadata": {},
    "outputs": [
     {
@@ -596,11 +537,7 @@
   },
   {
    "cell_type": "code",
-<<<<<<< HEAD
-   "execution_count": 20,
-=======
    "execution_count": 21,
->>>>>>> 56b057f586ee1b6c8794296066598c027388008f
    "metadata": {},
    "outputs": [
     {
@@ -620,11 +557,7 @@
   },
   {
    "cell_type": "code",
-<<<<<<< HEAD
-   "execution_count": 21,
-=======
    "execution_count": 22,
->>>>>>> 56b057f586ee1b6c8794296066598c027388008f
    "metadata": {},
    "outputs": [
     {
@@ -644,11 +577,7 @@
   },
   {
    "cell_type": "code",
-<<<<<<< HEAD
-   "execution_count": 22,
-=======
    "execution_count": 23,
->>>>>>> 56b057f586ee1b6c8794296066598c027388008f
    "metadata": {},
    "outputs": [
     {
@@ -668,11 +597,7 @@
   },
   {
    "cell_type": "code",
-<<<<<<< HEAD
-   "execution_count": 23,
-=======
    "execution_count": 24,
->>>>>>> 56b057f586ee1b6c8794296066598c027388008f
    "metadata": {},
    "outputs": [
     {
@@ -727,11 +652,7 @@
   },
   {
    "cell_type": "code",
-<<<<<<< HEAD
-   "execution_count": 26,
-=======
    "execution_count": 27,
->>>>>>> 56b057f586ee1b6c8794296066598c027388008f
    "metadata": {},
    "outputs": [
     {
@@ -762,11 +683,7 @@
   },
   {
    "cell_type": "code",
-<<<<<<< HEAD
-   "execution_count": 27,
-=======
    "execution_count": 28,
->>>>>>> 56b057f586ee1b6c8794296066598c027388008f
    "metadata": {},
    "outputs": [
     {
@@ -795,11 +712,7 @@
   },
   {
    "cell_type": "code",
-<<<<<<< HEAD
-   "execution_count": 28,
-=======
    "execution_count": 29,
->>>>>>> 56b057f586ee1b6c8794296066598c027388008f
    "metadata": {},
    "outputs": [
     {
@@ -819,11 +732,7 @@
   },
   {
    "cell_type": "code",
-<<<<<<< HEAD
-   "execution_count": 29,
-=======
    "execution_count": 30,
->>>>>>> 56b057f586ee1b6c8794296066598c027388008f
    "metadata": {},
    "outputs": [
     {
@@ -843,11 +752,7 @@
   },
   {
    "cell_type": "code",
-<<<<<<< HEAD
-   "execution_count": 30,
-=======
    "execution_count": 31,
->>>>>>> 56b057f586ee1b6c8794296066598c027388008f
    "metadata": {},
    "outputs": [
     {
@@ -868,11 +773,7 @@
   },
   {
    "cell_type": "code",
-<<<<<<< HEAD
-   "execution_count": 31,
-=======
    "execution_count": 32,
->>>>>>> 56b057f586ee1b6c8794296066598c027388008f
    "metadata": {},
    "outputs": [
     {
@@ -947,11 +848,7 @@
   },
   {
    "cell_type": "code",
-<<<<<<< HEAD
-   "execution_count": 36,
-=======
    "execution_count": 37,
->>>>>>> 56b057f586ee1b6c8794296066598c027388008f
    "metadata": {},
    "outputs": [
     {
@@ -971,11 +868,7 @@
   },
   {
    "cell_type": "code",
-<<<<<<< HEAD
-   "execution_count": 37,
-=======
    "execution_count": 38,
->>>>>>> 56b057f586ee1b6c8794296066598c027388008f
    "metadata": {},
    "outputs": [
     {
@@ -1065,11 +958,7 @@
    "name": "python",
    "nbconvert_exporter": "python",
    "pygments_lexer": "ipython3",
-<<<<<<< HEAD
-   "version": "3.7.3"
-=======
    "version": "3.7.0"
->>>>>>> 56b057f586ee1b6c8794296066598c027388008f
   }
  },
  "nbformat": 4,
