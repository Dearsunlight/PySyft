--- conflicted
+++ resolved
@@ -1244,7 +1244,6 @@
     return obj_wrapper
 
 
-<<<<<<< HEAD
 def _simplify_exception(e):
     error_message = sys.exc_info()
     return pickle.dumps(error_message)
@@ -1253,7 +1252,8 @@
 def _detail_exception(worker: AbstractWorker, error_tuple: tuple):
     error = pickle.loads(error_tuple)
     reraise(*error)
-=======
+
+
 def _simplify_script_module(obj: torch.jit.ScriptModule) -> str:
     """Strategy to serialize a script module using Torch.jit"""
     return obj.save_to_buffer()
@@ -1264,7 +1264,6 @@
     script_module_stream = io.BytesIO(script_module_bin)
     loaded_module = torch.jit.load(script_module_stream)
     return loaded_module
->>>>>>> 1a977f65
 
 
 # High Level Simplification Router
@@ -1352,15 +1351,12 @@
     GetNotPermittedError: [17, _simplify_GetNotPermittedError],
     str: [18, _simplify_str],
     pointers.ObjectWrapper: [20, _simplify_object_wrapper],
-<<<<<<< HEAD
     ResponseSignatureError: [21, _simplify_exception],
-=======
     torch.jit.ScriptModule: [21, _simplify_script_module],
     torch.jit.TopLevelTracedModule: [
         21,
         _simplify_script_module,
     ],  # treat as torch.jit.ScriptModule
->>>>>>> 1a977f65
 }
 
 forced_full_simplifiers = {VirtualWorker: [19, _force_full_simplify_worker]}
@@ -1413,9 +1409,6 @@
     _detail_str,
     _force_full_detail_worker,
     _detail_object_wrapper,
-<<<<<<< HEAD
     _detail_exception,
-=======
     _detail_script_module,
->>>>>>> 1a977f65
 ]