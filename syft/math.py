import numpy as np

from .tensor import TensorBase
from .tensor import _ensure_tensorbase

__all__ = [
<<<<<<< HEAD
    'cumprod','cumsum','ceil','dot', 'matmul',
=======
    'cumsum','ceil','dot', 'matmul',
>>>>>>> 82678acd
]


def dot(tensor1, tensor2):
    """Returns inner product of two tensors.

    N-dimensional tensors are flattened into 1-D vectors, therefore this method should only be used on vectors.
    """

    tensor1 = _ensure_tensorbase(tensor1)
    tensor2 = _ensure_tensorbase(tensor2)

    if tensor1.encrypted is True or tensor2.encrypted is True:
        return NotImplemented
    return np.vdot(tensor1.data, tensor2.data)


def matmul(tensor1, tensor2):
    """Performs matrix multiplication between two tensors.

    Exact behavior depends on the input tensors' dimensionality like so:
    * If both tensors are 1-dimensional, their dot product is returned.
    * If both tensors are 2-dimensional, their matrix-matrix product is returned.
    * If either tensor has dimensionality > 2, the last 2 dimensions are treated as matrices and multiplied.
    * If tensor1 is 1-dimensional, it is converted to a matrix by prepending a 1 to its dimensions.
      This prepended dimension is removed after the matrix multiplication.
    * If tensor2 is 1-dimensional, it is converted to a matrix by prepending a 1 to its dimensions.
      This prepended dimension is removed after the matrix multiplication.
    """

    tensor1 = _ensure_tensorbase(tensor1)
    tensor2 = _ensure_tensorbase(tensor2)

    if tensor1.encrypted is True or tensor2.encrypted is True:
        return NotImplemented

    if tensor1.dim() == 1 and tensor2.dim() == 1:
        return dot(tensor1, tensor2)
    else:
        return TensorBase(np.matmul(tensor1.data, tensor2.data))


def ceil(tensor):
    """
    Returns the ceilling input tensor,element wise .

    Ceilling of an input scalar is the smallest integer such as :
    for each floating pount number x : a >= x

    Behavior is independent of a tensor's shape.  

    :input: TensorBase tensor\n
    :return: TensorBase tensor    
    """

    tensor = _ensure_tensorbase(tensor)
    if tensor.encrypted is True :
        return NotImplemented
<<<<<<< HEAD
    return TensorBase(np.ceil(tensor.data))
=======
    return TensorBase(np.ceil(tensor))
>>>>>>> 82678acd


def cumsum(tensor,dim=0):
    """
    Returns the cumulative sum of the elements along a given dimension

    **Parameters**:
    * TensorBase tensor
    * Dimension on which the operation is done

    **returns**  A new 1D Tensor holding the result
    """
    
    tensor = _ensure_tensorbase(tensor)
    if tensor.encrypted is True:
        return NotImplemented
<<<<<<< HEAD
    return TensorBase(np.cumsum(tensor.data,dim))

def cumprod(tensor,dim=0):
    """
    Returns the cumulative product of the elements along a given axis

    **Parameters**:
    * TensorBase tensor
    * Dimension on which the operation is done

    **returns** A new 1D Tensor holding the result
    """

    tensor = _ensure_tensorbase(tensor)
    if tensor.encrypted is True:
        return NotImplemented
    return TensorBase(np.cumprod(tensor.data,dim))
=======
    if dim < 0:
        raise "Dimension must be zero at least"
    return TensorBase(np.cumsum(tensor.data,dim))
>>>>>>> 82678acd
<|MERGE_RESOLUTION|>--- conflicted
+++ resolved
@@ -4,11 +4,8 @@
 from .tensor import _ensure_tensorbase
 
 __all__ = [
-<<<<<<< HEAD
+
     'cumprod','cumsum','ceil','dot', 'matmul',
-=======
-    'cumsum','ceil','dot', 'matmul',
->>>>>>> 82678acd
 ]
 
 
@@ -67,11 +64,8 @@
     tensor = _ensure_tensorbase(tensor)
     if tensor.encrypted is True :
         return NotImplemented
-<<<<<<< HEAD
     return TensorBase(np.ceil(tensor.data))
-=======
-    return TensorBase(np.ceil(tensor))
->>>>>>> 82678acd
+
 
 
 def cumsum(tensor,dim=0):
@@ -88,7 +82,6 @@
     tensor = _ensure_tensorbase(tensor)
     if tensor.encrypted is True:
         return NotImplemented
-<<<<<<< HEAD
     return TensorBase(np.cumsum(tensor.data,dim))
 
 def cumprod(tensor,dim=0):
@@ -106,8 +99,4 @@
     if tensor.encrypted is True:
         return NotImplemented
     return TensorBase(np.cumprod(tensor.data,dim))
-=======
-    if dim < 0:
-        raise "Dimension must be zero at least"
-    return TensorBase(np.cumsum(tensor.data,dim))
->>>>>>> 82678acd
+
