--- conflicted
+++ resolved
@@ -471,7 +471,6 @@
             return NotImplemented
         self.data = 1 / np.sqrt(self.data)
 
-<<<<<<< HEAD
     def sign(self):
         """Return a tensor that contains sign of each element """
         if self.encrypted:
@@ -484,7 +483,7 @@
         if self.encrypted:
             return NotImplemented
         self.data = np.sign(self.data)
-=======
+
     def reciprocal(self):
         """Computes element wise reciprocal"""
         if self.encrypted:
@@ -496,5 +495,4 @@
         """Computes element wise reciprocal"""
         if self.encrypted:
             return NotImplemented
-        self.data = 1 / np.array(self.data)
->>>>>>> ca41b881
+        self.data = 1 / np.array(self.data)