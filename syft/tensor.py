import numpy as np
import syft

__all__ = [
    'equal', 'TensorBase',
]


def _ensure_ndarray(arr):
    if not isinstance(arr, np.ndarray):
        arr = np.array(arr)

    return arr


def _ensure_tensorbase(tensor):
    if not isinstance(tensor, TensorBase):
        tensor = TensorBase(tensor)

    return tensor


def equal(tensor1, tensor2):
    """Checks if two tensors are equal.

    Two tensors are considered equal if they are the same size and contain the
    same elements.

    Assumption:
    tensor1 and tensor2 are of type TensorBase.
    Non-TensorBase objects will be converted to TensorBase objects.
    """

    tensor1 = _ensure_tensorbase(tensor1)
    tensor2 = _ensure_tensorbase(tensor2)

    if tensor1.encrypted or tensor2.encrypted:
        return NotImplemented

    left = tensor1.data.shape == tensor2.data.shape
    right = np.allclose(tensor1.data, tensor2.data)
    return left and right


class TensorBase(object):
    """
    A base tensor class that performs basic element-wise operation such as
    addition, subtraction, multiplication and division, and also dot and
    matrix products.
    """

    def __init__(self, arr_like, encrypted=False):
        self.data = _ensure_ndarray(arr_like)
        self.encrypted = encrypted

    def encrypt(self, pubkey):
        """Encrypts the Tensor using a Public Key"""
        if self.encrypted:
            return NotImplemented
        else:
            return pubkey.encrypt(self)

    def decrypt(self, seckey):
        """Decrypts the tensor using a Secret Key"""
        if self.encrypted:
            return seckey.decrypt(self)
        else:
            return self

    def __add__(self, tensor):
        """Performs element-wise addition between two tensors"""
        if self.encrypted:
            return NotImplemented

        tensor = _ensure_tensorbase(tensor)
        return TensorBase(self.data + tensor.data)

    def __iadd__(self, tensor):
        """Performs in place element-wise addition between two tensors"""
        if self.encrypted:
            return NotImplemented

        tensor = _ensure_tensorbase(tensor)
        self.data += tensor.data
        return self

    def __sub__(self, tensor):
        """Performs element-wise subtraction between two tensors"""
        if self.encrypted:
            return NotImplemented

        tensor = _ensure_tensorbase(tensor)
        return TensorBase(self.data - tensor.data)

    def __isub__(self, tensor):
        """Performs in place element-wise subtraction between two tensors"""
        if self.encrypted:
            return NotImplemented

        tensor = _ensure_tensorbase(tensor)
        self.data -= tensor.data
        return self

    def __eq__(self, tensor):
        """Checks if two tensors are equal"""
        if self.encrypted:
            return NotImplemented

        return syft.equal(self, tensor)

    def dot(self, tensor):
        """Returns inner product of two tensors"""
        if self.encrypted:
            return NotImplemented

        return syft.dot(self, tensor)

    def __matmul__(self, tensor):
        """Performs matrix multiplication between two tensors"""
        if self.encrypted:
            return NotImplemented

        return syft.matmul(self, tensor)

    def __mul__(self, tensor):
        """Performs element-wise multiplication between two tensors"""

        if self.encrypted:
            return NotImplemented

        # if it's a sub-class of TensorBase, use the multiplication of that
        # subclass not this one.
        if(type(tensor) != TensorBase and isinstance(tensor, TensorBase)):
            return tensor * self
        else:
            tensor = _ensure_tensorbase(tensor)
            return TensorBase(tensor.data * self.data)

    def __imul__(self, tensor):
        """Performs in place element-wise multiplication between two tensors"""
        if self.encrypted:
            return NotImplemented

        if(type(tensor) != TensorBase and isinstance(tensor, TensorBase)):
            self.data = tensor.data * self.data
            self.encrypted = tensor.encrypted
        else:
            tensor = _ensure_tensorbase(tensor)
            self.data *= tensor.data
        return self

    def __truediv__(self, tensor):
        """Performs element-wise division between two tensors"""
        if self.encrypted:
            return NotImplemented

        tensor = _ensure_tensorbase(tensor)
        return TensorBase(self.data / tensor.data)

    def __itruediv__(self, tensor):
        """Performs in place element-wise subtraction between two tensors"""
        if self.encrypted:
            return NotImplemented

        tensor = _ensure_tensorbase(tensor)
        self.data /= tensor.data
        return self

    def __getitem__(self, position):
        """Get value at a specific index."""
        if self.encrypted:
            return NotImplemented
        else:
            out = self.data[position]
            if(len(self.shape()) == 1):
                return out
            else:
                return TensorBase(self.data[position], self.encrypted)

    def abs(self):
        """Returns absolute value of tensor as a new tensor"""
        if self.encrypted:
            return NotImplemented
        return np.absolute(self.data)

    def abs_(self):
        """Replaces tensor values with its absolute value"""
        if self.encrypted:
            return NotImplemented
        self.data = np.absolute(self.data)
        return self.data

    def shape(self):
        """Returns a tuple of input array dimensions."""
        if self.encrypted:
            return NotImplemented

        return self.data.shape

    def sqrt(self):
        """Returns the squared tensor."""
        if self.encrypted:
            return NotImplemented
        return np.sqrt(self.data)

    def sqrt_(self):
        """Inline squared tensor."""
        if self.encrypted:
            return NotImplemented
        self.data = np.sqrt(self.data)

    def dim(self):
        """Returns an integer of the number of dimensions of this tensor."""

        return self.data.ndim

    def sum(self, dim=None):
        """Returns the sum of all elements in the input array."""
        if self.encrypted:
            return NotImplemented

        if dim is None:
            return self.data.sum()
        else:
            return self.data.sum(axis=dim)

    def ceil(self):
        """Returns the ceilling of the input tensor elementwise."""
        if self.encrypted:
            return NotImplemented
        return np.ceil(self.data)

    def addmm(self, tensor2, mat, beta=1, alpha=1):
        """Performs ((Mat*Beta)+((Tensor1@Tensor2)*Alpha)) and  returns the
        result as a Tensor
            Tensor1.Tensor2 is performed as Matrix product of two array The
            behavior depends on the arguments in the following way.
            *If both tensors are 1-dimensional, their dot product is returned.
            *If both arguments are 2-D they are multiplied like conventional
            matrices.

            *If either argument is N-D, N > 2, it is treated as a stack of
            matrices residing in the last two indexes and broadcast
            accordingly.

            *If the first argument is 1-D, it is promoted to a matrix by
            prepending a 1 to its dimensions. After matrix multiplication the
            prepended 1 is removed.
            *If the second argument is 1-D, it is promoted to a matrix by
            appending a 1 to its dimensions. After matrix multiplication the
            appended 1 is removed.
            """
        return syft.addmm(self, tensor2, mat, beta, alpha)

    def addmm_(self, tensor2, mat, beta=1, alpha=1):
        """Performs ((Mat*Beta)+((Tensor1@Tensor2)*Alpha)) and updates Tensor1
        with result and reurns it
            Tensor1.Tensor2 is performed as Matrix product of two array The
            behavior depends on the arguments in the following way.

            *If both tensors are 1-dimensional, their dot product is returned.

            *If both arguments are 2-D they are multiplied like conventional
            matrices.

            *If either argument is N-D, N > 2, it is treated as a stack of
            matrices residing in the last two indexes and broadcast
            accordingly.

            *If the first argument is 1-D, it is promoted to a matrix by
            prepending a 1 to its dimensions. After matrix multiplication the
            prepended 1 is removed.

            *If the second argument is 1-D, it is promoted to a matrix by
            appending a 1 to its dimensions. After matrix multiplication the
            appended 1 is removed.
            """
        _ensure_tensorbase(tensor2)
        _ensure_tensorbase(mat)
        if self.encrypted or tensor2.encrypted or mat.encrypted:
            return NotImplemented
        else:
            self.data = np.array((np.matmul(self.data, tensor2.data)))
            self.data *= alpha
            mat.data *= beta
            self.data = self.data + mat.data
            return self

    def addcmul(self, tensor2, mat, value=1):
        """Performs the element-wise multiplication of tensor1 by tensor2,
        multiply the result by the scalar value and add it to mat."""
        return syft.addcmul(self, tensor2, mat, value)

    def addcmul_(self, tensor2, mat, value=1):
        """Performs implace element-wise multiplication of tensor1 by tensor2,
        multiply the result by the scalar value and add it to mat."""
        _ensure_tensorbase(tensor2)
        _ensure_tensorbase(mat)
        if self.encrypted or tensor2.encrypted or mat.encrypted:
            return NotImplemented
        else:
            self.data *= tensor2.data
            self.data *= value
            self.data += mat.data
            return self

    def addcdiv(self, tensor2, mat, value=1):
        """Performs the element-wise division of tensor1 by tensor2,
        multiply the result by the scalar value and add it to mat."""
        return syft.addcdiv(self, tensor2, mat, value)

    def addcdiv_(self, tensor2, mat, value=1):
        """Performs implace element-wise division of tensor1 by tensor2,
        multiply the result by the scalar value and add it to mat."""
        _ensure_tensorbase(tensor2)
        _ensure_tensorbase(mat)
        if self.encrypted or tensor2.encrypted or mat.encrypted:
            return NotImplemented
        else:
            self.data = self.data / tensor2.data
            self.data *= value
            self.data += mat.data
            return self

    def addmv(self, mat, vec, beta=1, alpha=1):
        """"Performs a matrix-vector product of the matrix mat and the vector
         vec. The vector tensor is added to the final result.
              tensor1 and vec are 1d tensors
              out=(beta∗tensor)+(alpha∗(mat@vec2))"""
        return syft.addmv(self, mat, vec, beta, alpha)

    def addmv_(self, mat, vec, beta=1, alpha=1):
        """"Performs a inplace matrix-vector product of the matrix mat and the
         vector vec. The vector tensor is added to the final result.
              tensor1 and vec are 1d tensors
              out=(beta∗tensor)+(alpha∗(mat@vec2))"""
        _ensure_tensorbase(vec)
        _ensure_tensorbase(mat)
        if vec.data.ndim != 1:
            print("dimension of vec is not 1")
        elif self.data.ndim != 1:
            print("dimension of tensor is not 1")
        elif self.encrypted or vec.encrypted or mat.encrypted:
            return NotImplemented
        else:
            self *= beta
            temp = np.matmul(mat.data, vec.data) * alpha
            self += temp
            return self

    def addbmm(self, tensor2, mat, beta=1, alpha=1):
        """Performs a batch matrix-matrix product of matrices stored in
        batch1(tensor1) and batch2(tensor2), with a reduced add step (all
        matrix multiplications get accumulated along the first dimension).
         mat is added to the final result.
         res=(beta∗M)+(alpha∗sum(batch1i@batch2i, i=0, b))
        * batch1 and batch2 must be 3D Tensors each containing the same
        number of matrices."""
        return syft.addbmm(self, tensor2, mat, beta, alpha)

    def addbmm_(self, tensor2, mat, beta=1, alpha=1):
        """Performs a inplace batch matrix-matrix product of matrices stored
        in batch1(tensor1) and batch2(tensor2), with a reduced add step
        (all matrix multiplications get accumulated along the first dimension).
         mat is added to the final result.
         res=(beta∗M)+(alpha∗sum(batch1i@batch2i, i=0, b)
        * batch1 and batch2 must be 3D Tensors each containing the same number
        of matrices.)"""
        _ensure_tensorbase(tensor2)
        _ensure_tensorbase(mat)
        if tensor2.data.ndim != 3:
            print("dimension of tensor2 is not 3")
        elif self.data.ndim != 3:
            print("dimension of tensor1 is not 3")
        elif self.encrypted or tensor2.encrypted or mat.encrypted:
            return NotImplemented
        else:
            self.data = np.matmul(self.data, tensor2.data)
            sum_ = 0  # sum is a python built in function a keyword !
            for i in range(len(self.data)):
                sum_ += self.data[i]
            self.data = (mat.data * beta) + (alpha * sum_)
            return self

    def baddbmm(self, tensor2, mat, beta=1, alpha=1):
        """Performs a batch matrix-matrix product of matrices in
        batch1(tensor1) and batch2(tensor2). mat is added to the final result.
          resi=(beta∗Mi)+(alpha∗batch1i×batch2i)
          *batch1 and batch2 must be 3D Tensors each containing the same number
          of matrices."""
        return syft.baddbmm(self, tensor2, mat, beta, alpha)

    def baddbmm_(self, tensor2, mat, beta=1, alpha=1):
        """Performs a batch matrix-matrix product of matrices in
        batch1(tensor1) and batch2(tensor2). mat is added to the final result.
          resi=(beta∗Mi)+(alpha∗batch1i×batch2i)
          *batch1 and batch2 must be 3D Tensors each containing the same number
          of matrices."""
        _ensure_tensorbase(tensor2)
        _ensure_tensorbase(mat)
        if tensor2.data.ndim != 3:
            print("dimension of tensor2 is not 3")
        elif self.data.ndim != 3:
            print("dimension of tensor1 is not 3")
        elif self.encrypted or tensor2.encrypted or mat.encrypted:
            return NotImplemented
        else:
            self.data = np.matmul(self.data, tensor2.data)
            self.data *= alpha
            self.data += (mat.data * beta)
            return self

<<<<<<< HEAD
    def exp(self):
        """Computes the exponential of each element in tensor."""
        if self.encrypted:
            return NotImplemented
        out = np.exp(self.data)
        return TensorBase(out)

    def exp_(self):
        """Computes the exponential of each element inplace."""
        if self.encrypted:
            return NotImplemented
        self.data = np.exp(self.data)
        return self

    def frac(self):
        """"Computes the fractional portion of each element in tensor."""
        if self.encrypted:
            return NotImplemented
        out = np.modf(self.data)[0]
        return TensorBase(out)

    def frac_(self):
        """"Computes the fractional portion of each element inplace."""
        if self.encrypted:
            return NotImplemented
        self.data = np.modf(self.data)[0]
=======
    def sigmoid_(self):
        """
            Performs inline sigmoid function on the Tensor elementwise
            Implementation details:
            Because of the way syft.math.sigmoid operates on a Tensor Object
            calling it on self.data will cause an input error thus we call
            sigmoid on the tensor object and we take the member 'data' from the returned Tensor
        """
        if self.encrypted:
            return NotImplemented
        self.data = syft.math.sigmoid(self).data
        # self.data = np.array((1 / (1 + np.exp(np.array(-self.data)))))
>>>>>>> 804ecf0b
        return self

    def __str__(self):
        return str(self.data)

    def __repr__(self):
        return repr(self.data)<|MERGE_RESOLUTION|>--- conflicted
+++ resolved
@@ -410,7 +410,7 @@
             self.data += (mat.data * beta)
             return self
 
-<<<<<<< HEAD
+
     def exp(self):
         """Computes the exponential of each element in tensor."""
         if self.encrypted:
@@ -437,7 +437,8 @@
         if self.encrypted:
             return NotImplemented
         self.data = np.modf(self.data)[0]
-=======
+        return self
+        
     def sigmoid_(self):
         """
             Performs inline sigmoid function on the Tensor elementwise
@@ -450,7 +451,6 @@
             return NotImplemented
         self.data = syft.math.sigmoid(self).data
         # self.data = np.array((1 / (1 + np.exp(np.array(-self.data)))))
->>>>>>> 804ecf0b
         return self
 
     def __str__(self):
