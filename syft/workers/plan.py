--- conflicted
+++ resolved
@@ -157,8 +157,10 @@
 
         # The id where the result should be stored
         self.result_ids = [res_ptr.id_at_location]
-
-<<<<<<< HEAD
+        
+        # Store owner that built the plan
+        self.owner_when_built = self.owner
+
     def find_location(self, args):
         """
         Return location if args contain pointers else the local worker
@@ -168,15 +170,11 @@
                 if hasattr(arg, "child") and isinstance(arg.child, sy.PointerTensor):
                     return arg.location
         return sy.hook.local_worker
-=======
-        # Store owner that built the plan
-        self.owner_when_built = self.owner
 
     def copy(self):
         plan = Plan(self.hook, self.owner, self.name, id=int(10e10 * random.random()))
         plan.plan_blueprint = self.plan_blueprint
         return plan
->>>>>>> b6cc3138
 
     def replace_ids(self, from_ids, to_ids):
         """
@@ -311,21 +309,13 @@
         if first_run:
             self.build_plan(args)
 
-<<<<<<< HEAD
         if len(self.locations) > 0:
             worker = self.find_location(args)
             if worker.id not in self.ptr_plans.keys():
                 self.ptr_plans[worker.id] = self._send(worker)
 
             response = self.request_execute_plan(worker, result_ids, *args)
-=======
-        # If there is a location we need to send the plan to
-        # we request the location to execute the plan
-        if self.location:
-            if self.ptr_plan is None:
-                self.ptr_plan = self._send(self.location)
-            response = self.request_execute_plan(result_ids, *args)
->>>>>>> b6cc3138
+
             return response
 
         # If the plan is local, we execute the plan and return the response
@@ -335,7 +325,7 @@
         # if the plan is not to be sent but is not local (ie owned by the local worker)
         # then it has been request to execute, so we update the plan with the correct
         # input and output ids and we run it
-<<<<<<< HEAD
+
         if len(self.locations) == 0 and self.owner != sy.hook.local_worker:
             arg_ids = [arg.id for arg in args]
             self.replace_ids(self.arg_ids, arg_ids)
@@ -347,11 +337,11 @@
             for message in self.readable_plan:
                 bin_message = sy.serde.serialize(message, simplified=True)
                 self.owner.recv_msg(bin_message)
-=======
+
         elif not self.location and self.owner != sy.hook.local_worker:
             self._update_args(args, result_ids)
             self._execute_plan()
->>>>>>> b6cc3138
+
 
         return sy.serde.serialize(None)
 
@@ -371,7 +361,6 @@
         )
         return response
 
-<<<<<<< HEAD
     def create_pointer(
         self,
         location: BaseWorker = None,
@@ -383,9 +372,7 @@
         return PlanPointer(ptr_id, location, id_at_location, owner)
 
     def send(self, *locations):
-=======
-    def send(self, location):
->>>>>>> b6cc3138
+
         """
         Mock send function that only specify that the Plan will have to be sent to location.
         In a way, when one calls .send(), this doesn't trigger a call to a remote worker, but
@@ -403,7 +390,7 @@
         when the plan is built and that an execution is called, namely when it is necessary
         to send it
         """
-<<<<<<< HEAD
+
         readable_plan_original = copy.deepcopy(self.readable_plan)
         for worker_id in [self.owner.id] + self.locations:
             self.replace_worker_ids(worker_id, location.id)
@@ -411,13 +398,8 @@
         self.readable_plan = readable_plan_original
         return pointer
 
-    def get(self, location=None):
-=======
-        self.replace_worker_ids(self.owner.id, self.location.id)
-        return self.owner.send(obj=self, workers=location)
-
     def get(self):
->>>>>>> b6cc3138
+
         """
         Mock get function: no call to remote worker is made, we just erase the information
         linking this plan to that remote worker.
@@ -457,21 +439,16 @@
         out += " " + str(self.name)
         out += " id:" + str(self.id)
         out += " owner:" + str(self.owner.id)
-<<<<<<< HEAD
+
         if len(self.locations):
             for location in self.locations:
                 out += " location:" + str(location)
-=======
-
-        if self.location:
-            out += " location:" + str(self.location.id)
 
         if self.tags is not None and len(self.tags):
             out += " Tags:"
             for tag in self.tags:
                 out += " " + str(tag)
 
->>>>>>> b6cc3138
         if len(self.readable_plan) > 0:
             out += " built"
 
