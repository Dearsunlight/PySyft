--- conflicted
+++ resolved
@@ -4,29 +4,6 @@
 import random
 
 
-def create_plan(plan_blueprint, *args):
-    args = list(args)
-
-    plan = sy.workers.Plan(hook=sy.local_worker.hook, owner=sy.local_worker, id="plan")
-
-    arg_ids = list()
-
-    for i in range(len(args)):
-        args[i] = args[i].send(plan)
-        args[i].child.garbage_collect_data = False
-        arg_ids.append(args[i].id_at_location)
-
-    plan.arg_ids = arg_ids
-
-    res_ptr = plan_blueprint(*args)
-
-    res_ptr.child.garbage_collect_data = False
-
-    plan.result_ids = [res_ptr.id_at_location]
-
-    return plan
-
-
 class PlanPointer(BaseWorker):
     def __init__(self, location, id_at_location, register, owner, *args, **kwargs):
         super().__init__(hook=sy.hook, *args, **kwargs)
@@ -55,7 +32,7 @@
         ""
 
 
-def replace_ints(obj, change_id, to_id, from_worker, to_worker):
+def replace_ids(obj, change_id, to_id, from_worker, to_worker):
     _obj = list()
 
     for i, item in enumerate(obj):
@@ -67,7 +44,7 @@
 
         elif isinstance(item, (list, tuple)):
             _obj.append(
-                replace_ints(
+                replace_ids(
                     obj=item,
                     change_id=change_id,
                     to_id=to_id,
@@ -87,18 +64,11 @@
     it simply records messages that are sent to it such that message batches
     (called 'Plans') can be created and sent once."""
 
-<<<<<<< HEAD
     def __init__(self, hook, owner, *args, **kwargs):
         super().__init__(hook=hook, *args, **kwargs)
 
         self.owner = owner
 
-=======
-    def __init__(self, owner, *args, **kwargs):
-        super().__init__(*args, **kwargs)
-        self.owner = owner
-        owner.plan = self
->>>>>>> 58723133
         self.plan = list()
         self.readable_plan = list()
 
@@ -126,7 +96,7 @@
             # for every message
             for j, msg in enumerate(self.readable_plan):
                 # look for the old id and replace it with the new one
-                self.readable_plan[j] = replace_ints(
+                self.readable_plan[j] = replace_ids(
                     obj=msg,
                     change_id=self.arg_ids[i],
                     to_id=args[i].id,
@@ -141,7 +111,7 @@
             # for every message
             for j, msg in enumerate(self.readable_plan):
                 # look for the old id and replace it with the new one
-                self.readable_plan[j] = replace_ints(
+                self.readable_plan[j] = replace_ids(
                     obj=msg,
                     change_id=self.result_ids[i],
                     to_id=result_ids[i],
@@ -225,7 +195,6 @@
         if id_at_location is None:
             id_at_location = self.id
 
-<<<<<<< HEAD
         if ptr_id is None:
             if location.id != self.owner.id:
                 ptr_id = self.id
@@ -243,15 +212,5 @@
                 owner=owner,
                 id=ptr_id,
             )
-=======
-    def execute_plan(self):
-
-        print("Execute Plan")
-        response = None
-        for bin_message, message in zip(self.plan, self.readable_plan):
-            print(message)
-            bin_message = serde.serialize(message, simplified=True)
-            response = self.owner.recv_msg(bin_message)
->>>>>>> 58723133
 
         return ptr