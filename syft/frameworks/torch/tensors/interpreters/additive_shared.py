import torch
import syft as sy
from syft.frameworks.torch.tensors.interpreters.abstract import AbstractTensor
from syft.frameworks.torch.overload_torch import overloaded

# Crypto protocols
from syft.frameworks.torch.crypto import spdz
from syft.frameworks.torch.crypto import securenn


class AdditiveSharingTensor(AbstractTensor):
    def __init__(
        self,
        shares: dict = None,
        owner=None,
        id=None,
        field=None,
        n_bits=None,
        crypto_provider=None,
        tags=None,
        description=None,
    ):
        """Initializes an Additive Sharing Tensor, whose behaviour is to split a
        single tensor into shares, distribute the shares amongst several machines,
        and then manage how those shares are used to compute various arithmetic
        functions.

        Args:
<<<<<<< HEAD
=======
            shares: Optional dictionary with the shares already split
            parent: An optional AbstractTensor wrapper around the AdditiveSharingTensor
                which makes it so that you can pass this AdditiveSharingTensor to all
                the other methods/functions that PyTorch likes to use
>>>>>>> 8f9263fa
            owner: An optional BaseWorker object to specify the worker on which
                the tensor is located.
            id: An optional string or integer id of the LoggingTensor.
            field: size of the arithmetic field in which the shares live
            n_bits: linked to the field with the relation (2 ** nbits) == field
            crypto_provider: an optional BaseWorker providing crypto elements
                such as Beaver triples
            tags: an optional set of hashtags corresponding to this tensor
                which this tensor should be searchable for
            description: an optional string describing the purpose of the
                tensor
        """
        super().__init__(id=id, owner=owner, tags=tags, description=description)

        self.child = shares

        self.field = (2 ** 31) if field is None else field  # < 63 bits
        self.n_bits = 31 if n_bits is None else n_bits  # < 63 bits
        assert 2 ** self.n_bits == self.field
        self.crypto_provider = crypto_provider

    def __repr__(self):
        return self.__str__()

    def __str__(self):
        type_name = type(self).__name__
        out = f"[" f"{type_name}]"
        for v in self.child.values():
            out += "\n\t-> " + str(v)
        if self.crypto_provider is not None:
            out += "\n\t*crypto provider: {}*".format(self.crypto_provider.id)
        return out

    @property
    def locations(self):
        """Provide a locations attribute"""
        return [s.location for s in self.child.values()]

    @property
    def shape(self):
        """
        Return the shape which is the shape of any of the shares
        """
        for share in self.child.values():
            return share.shape

    def get_class_attributes(self):
        """
        Specify all the attributes need to build a wrapper correctly when returning a response,
        for example precision_fractional is important when wrapping the result of a method
        on a self which is a fixed precision tensor with a non default precision_fractional.
        """
        return {"crypto_provider": self.crypto_provider, "field": self.field, "n_bits": self.n_bits}

    def get(self):
        """Fetches all shares and returns the plaintext tensor they represent"""

        shares = list()

        for v in self.child.values():
            shares.append(v.get())

        return sum(shares)

    def virtual_get(self):
        """Get the value of the tensor without calling get
         - Useful for debugging, only for VirtualWorkers"""

        shares = list()

        for v in self.child.values():
            share = v.location._objects[v.id_at_location]
            shares.append(share)

        return sum(shares)

    def init_shares(self, *owners):
        """Initializes shares and distributes them amongst their respective owners

        Args:
            *owners the list of shareholders. Can be of any length.

            """
        shares = self.generate_shares(
            self.child, n_workers=len(owners), field=self.field, random_type=torch.LongTensor
        )

        for i in range(len(shares)):
            shares[i] = shares[i].send(owners[i])

        shares_dict = {}
        for i in range(len(shares)):
            shares_dict[shares[i].location.id] = shares[i]

        self.child = shares_dict
        return self

    @staticmethod
    def generate_shares(secret, n_workers, field, random_type):
        """The cryptographic method for generating shares given a secret tensor.

        Args:
            secret: the tensor to be shared.
            n_workers: the number of shares to generate for each value
                (i.e., the number of tensors to return)
            field: 1 + the max value for a share
            random_type: the torch type shares should be encoded in (use the smallest possible
                given the choise of mod"
            """

        if not isinstance(secret, random_type):
            secret = secret.type(random_type)

        random_shares = [random_type(secret.shape) for i in range(n_workers - 1)]

        for share in random_shares:
            share.random_(field)

        shares = []
        for i in range(n_workers):
            if i == 0:
                share = random_shares[i]
            elif i < n_workers - 1:
                share = random_shares[i] - random_shares[i - 1]
            else:
                share = secret - random_shares[i - 1]
            shares.append(share)

        return shares

    @overloaded.overload_method
    def _getitem_multipointer(self, self_shares, indices_shares):
        """
        Support x[i] where x is an AdditiveSharingTensor and i a MultiPointerTensor
        
        Args:
            self_shares (dict): the dict of shares of x
            indices_shares (dict): the dict of shares of i
        
        Returns:
            an AdditiveSharingTensor
        """
        selected_shares = {}
        for worker, share in self_shares.items():
            indices = []
            for index in indices_shares:
                if isinstance(index, slice):
                    indices.append(index)
                elif isinstance(index, dict):
                    indices.append(index[worker])
                else:
                    raise NotImplementedError("Index type", type(indices), "not supported")
            selected_share = share[tuple(indices)]
            selected_shares[worker] = selected_share

        return selected_shares

    def __getitem__(self, indices):
        tensor_type = type(indices)
        if isinstance(indices, tuple):
            for index in indices:
                if isinstance(index, AbstractTensor):
                    tensor_type = type(index)

        if tensor_type == sy.MultiPointerTensor:
            return self._getitem_multipointer(indices)
        else:
            raise NotImplementedError("Index type", type(indices), "not supported")

    ## SECTION SPDZ

    @overloaded.method
    def add(self, shares: dict, other_shares):
        """Adds two tensors together

        Args:
            shares: a dictionary <location_id -> PointerTensor) of shares corresponding to
                self. Equivalent to calling self.child.
            other_shares: a dictionary <location_id -> PointerTensor) of shares corresponding
                to the tensor being added to self.
        """

        # if someone passes in a constant... (i.e., x + 3)
        if not isinstance(other_shares, dict):
            other_shares = torch.Tensor([other_shares]).share(*self.child.keys()).child.child

        assert len(shares) == len(other_shares)

        # matches each share which needs to be added according
        # to the location of the share
        new_shares = {}
        for k, v in shares.items():
            new_shares[k] = other_shares[k] + v

        return new_shares

    def __add__(self, other, **kwargs):
        """Adds two tensors. Forwards command to add. See add() for more details."""

        return self.add(other, **kwargs)

    @overloaded.method
    def sub(self, shares: dict, other_shares):
        """Subtracts an other tensor from self.

        Args:
            shares: a dictionary <location_id -> PointerTensor) of shares corresponding to
                self. Equivalent to calling self.child.
            other_shares: a dictionary <location_id -> PointerTensor) of shares corresponding
                to the tensor being subtracted from self.
        """

        # if someone passes in a constant... (i.e., x - 3), make it a shared tensor and keep the dict
        if not isinstance(other_shares, dict):
            other_shares = torch.Tensor([other_shares]).share(*self.child.keys()).child.child

        assert len(shares) == len(other_shares)

        # matches each share which needs to be added according
        # to the location of the share
        new_shares = {}
        for k, v in shares.items():
            new_shares[k] = v - other_shares[k]

        return new_shares

    def __sub__(self, *args, **kwargs):
        """Subtracts two tensors. Forwards command to sub. See .sub() for details."""
        return self.sub(*args, **kwargs)

    def _private_mul(self, other, equation: str):
        """Abstractly Multiplies two tensors

        Args:
            self: an AdditiveSharingTensor
            other: another AdditiveSharingTensor
            equation: a string representation of the equation to be computed in einstein
                summation form
        """
        # check to see that operation is either mul or matmul
        assert equation == "mul" or equation == "matmul"
        cmd = getattr(torch, equation)

        assert isinstance(other, AdditiveSharingTensor)

        assert len(self.child) == len(other.child)

        if self.crypto_provider is None:
            raise AttributeError("For multiplication a cryto_provider must be passed.")

        shares = spdz.spdz_mul(cmd, self, other, self.crypto_provider, self.field)

        return shares

    @overloaded.method
    def _public_mul(self, shares, other, equation):
        """Multiplies an AdditiveSharingTensor with a non-private value
        (int, MultiPointerTensor, etc.)

        Args:
            shares (dict): a dictionary <location_id -> PointerTensor) of shares corresponding to
                self. Equivalent to calling self.child.
            other (dict of int): a dictionary <location_id -> PointerTensor) of shares corresponding
                to the tensor being multiplied with self or an integer
            equation: a string representation of the equation to be computed in einstein
                summation form
        """
        assert equation == "mul" or equation == "matmul"
        cmd = getattr(torch, equation)

        if isinstance(other, dict):
            return {worker: cmd(share, other[worker]) for worker, share in shares.items()}
        else:
            return {worker: cmd(share, other) for worker, share in shares.items()}

    def mul(self, other):
        """Multiplies two tensors together

        Args:
            self (AdditiveSharingTensor): an AdditiveSharingTensor
            other: another AdditiveSharingTensor, or a MultiPointerTensor, or an integer
        """
        if not isinstance(other, sy.AdditiveSharingTensor):
            return self._public_mul(other, "mul")

        return self._private_mul(other, "mul")

    def __mul__(self, other, **kwargs):
        """Multiplies two number for details see mul
        """
        return self.mul(other, **kwargs)

    def matmul(self, other):
        """Multiplies two tensors matrices together

        Args:
            self: an AdditiveSharingTensor
            other: another AdditiveSharingTensor or a MultiPointerTensor
        """
        # If the multiplication can be public
        if not isinstance(other, sy.AdditiveSharingTensor):
            return self._public_mul(other, "matmul")

        return self._private_mul(other, "matmul")

    def mm(self, *args, **kwargs):
        """Multiplies two tensors matrices together
        """
        return self.matmul(*args, **kwargs)

    def __matmul__(self, *args, **kwargs):
        """Multiplies two tensors matrices together
        """
        return self.matmul(*args, **kwargs)

    def __itruediv__(self, *args, **kwargs):

        result = self.__truediv__(*args, **kwargs)
        self.child = result.child

    @overloaded.method
    def __truediv__(self, shares: dict, divisor):
        assert isinstance(divisor, int)

        divided_shares = {}
        for location, pointer in shares.items():
            divided_shares[location] = pointer / divisor

        return divided_shares

    @overloaded.method
    def mod(self, shares: dict, modulus: int):
        assert isinstance(modulus, int)

        moded_shares = {}
        for location, pointer in shares.items():
            moded_shares[location] = pointer % modulus

        return moded_shares

    def __mod__(self, *args, **kwargs):
        return self.mod(*args, **kwargs)

    @staticmethod
    @overloaded.module
    def torch(module):
        def mul(self, other):
            """Overload torch.mul(x, y) to redirect to x.mul(y)"""
            return self.mul(other)

        module.mul = mul

        def matmul(self, other):
            """Overload torch.matmul(x, y) to redirect to x.matmul(y)"""
            return self.matmul(other)

        module.matmul = matmul

    ## SECTION SNN

    def relu(self):
        return securenn.relu(self)

    def positive(self):
        # self >= 0
        return securenn.relu_deriv(self)

    def gt(self, other):
        r = self - other - 1
        return r.positive()

    def __gt__(self, other):
        return self.gt(other)

    def ge(self, other):
        return (self - other).positive()

    def __ge__(self, other):
        return self.ge(other)

    def lt(self, other):
        return (other - self - 1).positive()

    def __lt__(self, other):
        return self.lt(other)

    def le(self, other):
        return (other - self).positive()

    def __le__(self, other):
        return self.le(other)

    def eq(self, other):
        diff = self - other
        diff2 = diff * diff
        negdiff2 = diff2 * -1
        return negdiff2.positive()

    def __eq__(self, other):
        return self.eq(other)

    ## STANDARD

    @staticmethod
    def dispatch(args, worker):
        """
        utility function for handle_func_command which help to select
        shares (seen as elements of dict) in an argument set. It could
        perhaps be put elsewhere

        Args:
            args: arguments to give to a functions
            worker: owner of the shares to select

        Return:
            args where the AdditiveSharedTensors are replaced by
            the appropriate share
        """
        return map(lambda x: x[worker] if isinstance(x, dict) else x, args)

    @classmethod
    def handle_func_command(cls, command):
        """
        Receive an instruction for a function to be applied on a Syft Tensor,
        Replace in the args all the LogTensors with
        their child attribute, forward the command instruction to the
        handle_function_command of the type of the child attributes, get the
        response and replace a Syft Tensor on top of all tensors found in
        the response.

        Args:
            command: instruction of a function command: (command name,
            <no self>, arguments[, kwargs])

        Returns:
            the response of the function command
        """
        cmd, _, args, kwargs = command

        tensor = args[0]

        # Check that the function has not been overwritten
        try:
            # Try to get recursively the attributes in cmd = "<attr1>.<attr2>.<attr3>..."
            cmd = cls.rgetattr(cls, cmd)
            return cmd(*args, **kwargs)
        except AttributeError:
            pass

        # TODO: I can't manage the import issue, can you?
        # Replace all LoggingTensor with their child attribute
        new_args, new_kwargs, new_type = sy.frameworks.torch.hook_args.hook_function_args(
            cmd, args, kwargs
        )

        results = {}
        for worker, share in new_args[0].items():
            new_type = type(share)
            new_args = tuple(AdditiveSharingTensor.dispatch(new_args, worker))

            # build the new command
            new_command = (cmd, None, new_args, new_kwargs)

            # Send it to the appropriate class and get the response
            results[worker] = new_type.handle_func_command(new_command)

        # Put back AdditiveSharingTensor on the tensors found in the response
        response = sy.frameworks.torch.hook_args.hook_response(
            cmd, results, wrap_type=cls, wrap_args=tensor.get_class_attributes()
        )

        return response<|MERGE_RESOLUTION|>--- conflicted
+++ resolved
@@ -26,13 +26,8 @@
         functions.
 
         Args:
-<<<<<<< HEAD
-=======
+
             shares: Optional dictionary with the shares already split
-            parent: An optional AbstractTensor wrapper around the AdditiveSharingTensor
-                which makes it so that you can pass this AdditiveSharingTensor to all
-                the other methods/functions that PyTorch likes to use
->>>>>>> 8f9263fa
             owner: An optional BaseWorker object to specify the worker on which
                 the tensor is located.
             id: An optional string or integer id of the LoggingTensor.
