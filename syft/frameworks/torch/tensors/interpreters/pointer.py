import syft
import torch
from syft.frameworks.torch.tensors.interpreters.abstract import AbstractTensor
from syft.codes import MSGTYPE
from syft.exceptions import RemoteTensorFoundError, CannotRequestTensorAttribute
from syft.workers import BaseWorker
from typing import List
from typing import Union


class PointerTensor(AbstractTensor):
    """A pointer to another tensor.

    A PointerTensor forwards all API calls to the remote.PointerTensor objects
    point to tensors (as their name implies). They exist to mimic the entire
    API of a normal tensor, but instead of computing a tensor function locally
    (such as addition, subtraction, etc.) they forward the computation to a
    remote machine as specified by self.location. Specifically, every
    PointerTensor has a tensor located somewhere that it points to (they should
    never exist by themselves). Note that PointerTensor objects can point to
    both torch.Tensor objects AND to other PointerTensor objects. Furthermore,
    the objects being pointed to can be on the same machine or (more commonly)
    on a different one. Note further that a PointerTensor does not know the
    nature how it sends messages to the tensor it points to (whether over
    socket, http, or some other protocol) as that functionality is abstracted
    in the BaseWorker object in self.location.

    Example:

     >>> import syft as sy
     >>> hook = sy.TorchHook()
     >>> bob = sy.VirtualWorker(id="bob")
     >>> x = sy.Tensor([1,2,3,4,5])
     >>> y = sy.Tensor([1,1,1,1,1])
     >>> x_ptr = x.send(bob) # returns a PointerTensor, sends tensor to Bob
     >>> y_ptr = y.send(bob) # returns a PointerTensor, sends tensor to Bob
     >>> # executes command on Bob's machine
     >>> z_ptr = x_ptr + y_ptr
    """

    def __init__(
        self,
        parent: AbstractTensor = None,
<<<<<<< HEAD
        location: BaseWorker = None,
        id_at_location: Union[str, int] = None,
        register: bool = False,
        owner: BaseWorker = None,
        id: Union[str, int] = None,
        garbage_collect_data: bool = True,
=======
        location=None,
        id_at_location=None,
        owner=None,
        id=None,
        garbage_collect_data=True,
>>>>>>> b69e517a
        shape=None,
        point_to_attr: str = None,
        tags: List[str] = None,
        description: str = None,
    ):

        """Initializes a PointerTensor.

        Args:
            parent: An optional AbstractTensor wrapper around the PointerTensor
                which makes it so that you can pass this PointerTensor to all
                the other methods/functions that PyTorch likes to use, although
                it can also be other tensors which extend AbstractTensor, such
                as custom tensors for Secure Multi-Party Computation or
                Federated Learning.
            location: An optional BaseWorker object which points to the worker
                on which this pointer's object can be found.
            id_at_location: An optional string or integer id of the tensor
                being pointed to.
            owner: An optional BaseWorker object to specify the worker on which
                the pointer is located. It is also where the pointer is
                registered if register is set to True. Note that this is
                different from the location parameter that specifies where the
                pointer points to.
            id: An optional string or integer id of the PointerTensor.
            garbage_collect_data: If true (default), delete the remote tensor when the
                pointer is deleted.
            point_to_attr: string which can tell a pointer to not point directly to\
                a tensor, but to point to an attribute of that tensor (which must
                also be a tensor) such as .child or .grad. Note the string can be
                a chain (i.e., .child.child.child or .grad.child.child). Defaults
                to None, which meants don't point to any attr, just point to the
                tensor corresponding to the id_at_location.
        """
        super().__init__(tags, description)

        self.location = location
        self.id_at_location = id_at_location
        self.owner = owner
        self.id = id
        self.garbage_collect_data = garbage_collect_data
        self._shape = shape
        self.point_to_attr = point_to_attr

    @classmethod
    def handle_func_command(cls, command):
        """
        Receive an instruction for a function to be applied on a Pointer,
        Get the remote location to send the command, send it and get a
        pointer to the response, return.
        :param command: instruction of a function command: (command name,
        None, arguments[, kwargs])
        :return: the response of the function command
        """
        pointer = cls.find_a_pointer(command)
        # Get info on who needs to send where the command
        owner = pointer.owner
        location = pointer.location

        # Send the command
        response = owner.send_command(location, command)

        return response

    @classmethod
    def find_a_pointer(cls, command):
        """
        Find and return the first pointer in the args object, using a trick
        with the raising error RemoteTensorFoundError
        """
        try:
            cmd, _, args, kwargs = command
            _ = syft.frameworks.torch.hook_args.hook_function_args(cmd, args, kwargs)
        except RemoteTensorFoundError as err:
            pointer = err.pointer
            return pointer

    def __str__(self):
        """Returns a string version of this pointer.

        This is primarily for end users to quickly see things about the tensor.
        This tostring shouldn't be used for anything else though as it's likely
        to change. (aka, don't try to parse it to extract information. Read the
        attribute you need directly). Also, don't use this to-string as a
        serialized form of the pointer.
        """

        type_name = type(self).__name__
        out = (
            f"["
            f"{type_name} | "
            f"{str(self.owner.id)}:{self.id}"
            " -> "
            f"{str(self.location.id)}:{self.id_at_location}"
            f"]"
        )

        if self.point_to_attr is not None:
            out += "::" + str(self.point_to_attr).replace(".", "::")

        big_str = False

        if self.tags is not None:
            big_str = True
            out += "\n\tTags: "
            for tag in self.tags:
                out += str(tag) + " "

        if big_str:
            out += "\n\tShape: " + str(self.shape)

        if self.description is not None:
            big_str = True
            out += "\n\tDescription: " + str(self.description).split("\n")[0] + "..."

        return out

    def __repr__(self):
        """Returns the to-string method.

        When called using __repr__, most commonly seen when returned as cells
        in Jupyter notebooks.
        """
        return self.__str__()

    def get(self, deregister_ptr: bool = True):
        """Requests the tensor/chain being pointed to, be serialized and return

        Since PointerTensor objects always point to a remote tensor (or chain
        of tensors, where a chain is simply a linked-list of tensors linked via
        their .child attributes), this method will request that the tensor/chain
        being pointed to be serialized and returned from this function.

        Note:
            This will typically mean that the remote object will be
            removed/destroyed. To just bring a copy back to the local worker,
            call .copy() before calling .get().


        Args:

            deregister_ptr (bool, optional): this determines whether to
                deregister this pointer from the pointer's owner during this
                method. This defaults to True because the main reason people use
                this method is to move the tensor from the remote machine to the
                local one, at which time the pointer has no use.

        Returns:
            An AbstractTensor object which is the tensor (or chain) that this
            object used to point to on a remote machine.

        TODO: add param get_copy which doesn't destroy remote if true.
        """

        if self.point_to_attr is not None:

            raise CannotRequestTensorAttribute(
                "You called .get() on a pointer to"
                " a tensor attribute. This is not yet"
                " supported. Call .clone().get() instead."
            )

        # if the pointer happens to be pointing to a local object,
        # just return that object (this is an edge case)
        if self.location == self.owner:
            tensor = self.owner.get_obj(self.id_at_location).child
        else:
            # get tensor from remote machine
            tensor = self.owner.request_obj(self.id_at_location, self.location)

        # Register the result
        assigned_id = self.id_at_location
        self.owner.register_obj(tensor, assigned_id)

        # Remove this pointer by default
        if deregister_ptr:
            self.owner.de_register_obj(self)

        # TODO: remove these 3 lines
        # The fact we have to check this means
        # something else is probably broken
        if tensor.is_wrapper:
            if isinstance(tensor.child, torch.Tensor):
                return tensor.child

        return tensor

    def __del__(self):
        """This method garbage collects the object this pointer is pointing to.
        By default, PySyft assumes that every object only has one pointer to it.
        Thus, if the pointer gets garbage collected, we want to automatically
        garbage collect the object being pointed to.
        """

        # if .get() gets called on the pointer before this method is called, then
        # the remote object has already been removed. This results in an error on
        # this next line because self no longer has .owner. Thus, we need to check
        # first here and not try to call self.owner.anything if self doesn't have
        # .owner anymore.
        if hasattr(self, "owner") and self.garbage_collect_data:

            # attribute pointers are not in charge of GC
            if self.point_to_attr is None:
                self.owner.send_msg(MSGTYPE.OBJ_DEL, self.id_at_location, self.location)

    @property
    def grad(self):
        if not hasattr(self, "_grad"):
            self._grad = self.attr("grad")

        if self._grad.child.is_none():
            return None

        return self._grad

    @grad.setter
    def grad(self, new_grad):
        self._grad = new_grad

    @property
    def data(self):
        if not hasattr(self, "_data"):
            self._data = self.attr("data")
        return self._data

    @data.setter
    def data(self, new_data):
        self._data = new_data

    def is_none(self):
        return self.owner.request_is_remote_tensor_none(self)

    def get_shape(self):
        """Request information about the shape to the remote worker"""
        return self.owner.request_remote_tensor_shape(self)

    @property
    def shape(self):
        """This method returns the shape of the data being pointed to.
        This shape information SHOULD be cached on self._shape, but
        occasionally this information may not be present. If this is the
        case, then it requests the shape information from the remote object
        directly (which is inefficient and should be avoided)."""

        if self._shape is None:
            self._shape = self.get_shape()

        return self._shape

    @shape.setter
    def shape(self, new_shape):
        self._shape = new_shape

    def attr(self, attr_name):
        if self.point_to_attr is not None:
            point_to_attr = "{}.{}".format(self.point_to_attr, attr_name)
        else:
            point_to_attr = attr_name

        attr_ptr = syft.PointerTensor(
            id=self.id,
            owner=self.owner,
            location=self.location,
            id_at_location=self.id_at_location,
            point_to_attr=point_to_attr,
        ).wrap()
        self.__setattr__(attr_name, attr_ptr)
        return attr_ptr<|MERGE_RESOLUTION|>--- conflicted
+++ resolved
@@ -41,20 +41,11 @@
     def __init__(
         self,
         parent: AbstractTensor = None,
-<<<<<<< HEAD
         location: BaseWorker = None,
         id_at_location: Union[str, int] = None,
-        register: bool = False,
         owner: BaseWorker = None,
         id: Union[str, int] = None,
         garbage_collect_data: bool = True,
-=======
-        location=None,
-        id_at_location=None,
-        owner=None,
-        id=None,
-        garbage_collect_data=True,
->>>>>>> b69e517a
         shape=None,
         point_to_attr: str = None,
         tags: List[str] = None,
