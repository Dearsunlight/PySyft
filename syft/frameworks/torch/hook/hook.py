import inspect
import re
import logging
import types
import copy
import torch
<<<<<<< HEAD
from torch import nn
=======
>>>>>>> b247aaf5
from functools import wraps


import syft
from syft import workers

from syft.workers import BaseWorker
from syft.frameworks.torch.tensors.interpreters import AutogradTensor
from syft.frameworks.torch.tensors.interpreters import TorchTensor
from syft.frameworks.torch.pointers import PointerTensor
from syft.frameworks.torch.tensors.decorators import LoggingTensor
from syft.frameworks.torch.tensors.interpreters import FixedPrecisionTensor
from syft.frameworks.torch.tensors.interpreters import AdditiveSharingTensor
from syft.frameworks.torch.tensors.interpreters import MultiPointerTensor
from syft.frameworks.torch.torch_attributes import TorchAttributes
from syft.frameworks.torch.tensors.interpreters.abstract import initialize_tensor
from syft.frameworks.torch.tensors.interpreters.abstract import _apply_args

from syft.exceptions import route_method_exception
from syft.exceptions import TensorsNotCollocatedException


class TorchHook:
    """A Hook which Overrides Methods on PyTorch Tensors.

    The purpose of this class is to:
        * extend torch methods to allow for the moving of tensors from one
        worker to another.
        * override torch methods to execute commands on one worker that are
        called on tensors controlled by the local worker.

    This class is typically the first thing you will initialize when using
    PySyft with PyTorch because it is responsible for augmenting PyTorch with
    PySyft's added functionality (such as remote execution).

    Args:
        local_worker: An optional BaseWorker instance that lets you provide a
            local worker as a parameter which TorchHook will assume to be the
            worker owned by the local machine. If you leave it empty,
            TorchClient will automatically initialize a
            :class:`.workers.VirtualWorker` under the assumption you're looking
            to do local experimentation or development.
        is_client: An optional boolean parameter (default True), indicating
            whether TorchHook is being initialized as an end-user client.This
            can impact whether or not variables are deleted when they fall out
            of scope. If you set this incorrectly on a end user client, Tensors
            and Variables will never be deleted. If you set this incorrectly on
            a remote machine (not a client), tensors will not get saved. It's
            really only important if you're not initializing the local worker
            yourself.
        verbose: An optional boolean parameter (default True) to indicate
            whether or not to print the operations as they occur.
        queue_size: An integer optional parameter (default 0) to specify the
            max length of the list that stores the messages to be sent.

    Example:
        >>> import syft as sy
        >>> hook = sy.TorchHook()
        Hooking into Torch...
        Overloading Complete.
        >>> x = sy.Tensor([-2,-1,0,1,2,3])
        >>> x
        -2
        -1
        0
        1
        2
        3
        [syft.core.frameworks.torch.tensor.FloatTensor of size 6]
    """

    def __init__(
        self, torch, local_worker: BaseWorker = None, is_client: bool = True, verbose: bool = True
    ):
        """Initializes the hook.

        Initialize the hook and define all the attributes pertaining to the
        torch hook in a special TorchAttibute class, that will be added in the
        syft.torch attributes. Hence, this parameters are now conveyed by the
        syft module.
        """
        # Save the provided torch module as an attribute of the hook
        self.torch = torch

        # Save the local worker as an attribute
        self.local_worker = local_worker

        if hasattr(torch, "torch_hooked"):
            logging.warning("Torch was already hooked... skipping hooking process")
            self.local_worker = syft.local_worker
            return
        else:
            torch.torch_hooked = True

        # Add all the torch attributes in the syft.torch attr
        syft.torch = TorchAttributes(torch, self)

        if self.local_worker is None:
            # Every TorchHook instance should have a local worker which is
            # responsible for interfacing with other workers. The worker
            # interface is what allows the Torch specific code in TorchHook to
            # be agnostic to the means by which workers communicate (such as
            # peer-to-peer, sockets, through local ports, or all within the
            # same process)
            self.local_worker = workers.VirtualWorker(
                hook=self, is_client_worker=is_client, id="me"
            )
        else:
            self.local_worker.hook = self

        self.to_auto_overload = {}

        self.args_hook_for_overloaded_attr = {}

        self._hook_native_tensor(torch.Tensor, TorchTensor)

        # Add all hooked tensor methods to pointer but change behaviour to have the cmd sent
        self._hook_pointer_tensor_methods()

        # Add all hooked tensor methods to AdditiveSharingTensor tensor but change behaviour
        # to all shares (when it makes sense, otherwise the method is overwritten in the
        # AdditiveSharingTensor class)
        self._hook_additive_shared_tensor_methods()

        # Add all hooked tensor methods to multi_pointer to change behavior to have the cmd
        # sent to all child pointers.
        self._hook_multi_pointer_tensor_methods()

        # Add all hooked tensor methods to Logging tensor but change behaviour to just forward
        # the cmd to the next child (behaviour can be changed in the SyftTensor class file)
        self._hook_syft_tensor_methods(LoggingTensor)

        # Add all hooked tensor methods to FixedPrecisionTensor tensor but change behaviour
        # to just forward the cmd to the next child (behaviour can be changed in the
        # SyftTensor class file)
        self._hook_syft_tensor_methods(FixedPrecisionTensor)

        # Add all hooked tensor methods to AutogradTensor tensor but change behaviour
        # to just forward the cmd to the next child (behaviour can be changed in the
        # SyftTensor class file)
        self._hook_syft_tensor_methods(AutogradTensor)

        # Add all hooked tensor methods to AdditiveSharingTensor tensor but change behaviour
        # to just forward the cmd to the next child (behaviour can be changed in the
        # SyftTensor class file)
        self._hook_syft_tensor_methods(AdditiveSharingTensor)

        # Hook the tensor constructor function
        self._hook_tensor()

        # Hook the Parameter methods to store tensor chains in parameters
        self._hook_parameters()

        # Hook torch functions from modules like torch.add OR torch.nn.functional (containing relu, etc.)
        self._hook_torch_module()

        # Hook torch.nn (containing Linear and Convolution layers)
        self._hook_module()

        # Add the local_worker to syft so that it can be found if the hook is
        # called several times
        syft.local_worker = self.local_worker
        syft.hook = self

    def _hook_native_tensor(self, tensor_type: type, syft_type: type):
        """Adds PySyft Tensor Functionality to the given native tensor type.

        Overloads the given native Torch tensor to add PySyft Tensor
        Functionality. Overloading involves modifying the tensor type with
        PySyft's added functionality. You may read about what kind of
        modifications are made in the methods that this method calls.

        Args:
            tensor_type: The type of tensor being hooked (in this refactor
                this is only ever torch.Tensor, but in previous versions of
                PySyft this iterated over all tensor types.
            syft_type: The abstract type whose methods should all be added to
                the tensor_type class. In practice this is always TorchTensor.
                Read more about it there.
        """
        # Reinitialize init method of Torch tensor with Syft init
        self._add_registration_to___init__(tensor_type, torch_tensor=True)

        # Overload Torch tensor properties with Syft properties
        self._hook_properties(tensor_type)

        # Returns a list of methods to be overloaded, stored in the dict to_auto_overload
        # with tensor_type as a key
        self.to_auto_overload[tensor_type] = self._which_methods_should_we_auto_overload(
            tensor_type
        )

        # [We don't rename native methods as torch tensors are not hooked] Rename native functions
        # #self._rename_native_functions(tensor_type)

        # Overload auto overloaded with Torch methods
        self._add_methods_from__torch_tensor(tensor_type, syft_type)

        self._hook_native_methods(tensor_type)

    def _hook_native_methods(self, tensor_type: type):
        """
        Add hooked version of all methods of to_auto_overload[tensor_type]
        to the tensor_type; instead of performing the native tensor
        method, the hooked version will be called

        Args:
            tensor_type: the tensor_type which holds the methods
        """
        # # Add methods defined in the TorchTensor class to the Pointer class
        # self._add_methods_from__torch_tensor(PointerTensor, TorchTensor)

        # Use a pre-defined list to select the methods to overload
        for attr in self.to_auto_overload[tensor_type]:
            # if we haven't already overloaded this function
            if f"native_{attr}" not in dir(tensor_type):
                native_method = getattr(tensor_type, attr)
                setattr(tensor_type, f"native_{attr}", native_method)
                new_method = self.get_hooked_method(attr)
                setattr(tensor_type, attr, new_method)

    def _hook_syft_tensor_methods(self, syft_type: type):
        """
        Add hooked version of all methods of to_auto_overload[tensor_type]
        to the syft_type, so that they act like regular tensors in
        terms of functionality, but instead of performing the native tensor
        method, it will be forwarded to each share when it is relevant

        Args:
            syft_type: the syft_type which holds the methods
        """

        tensor_type = self.torch.Tensor
        # Use a pre-defined list to select the methods to overload
        for attr in self.to_auto_overload[tensor_type]:
            if attr not in dir(syft_type):
                new_method = self.get_hooked_syft_method(attr)
                setattr(syft_type, attr, new_method)

    def _hook_pointer_tensor_methods(self):
        """
        Add hooked version of all methods of the torch Tensor to the
        Pointer tensor: instead of performing the native tensor
        method, it will be sent remotely to the location the pointer
        is pointing at.
        """

        boolean_comparators = ["__gt__", "__ge__", "__lt__", "__le__"]

        tensor_type = self.torch.Tensor
        # Use a pre-defined list to select the methods to overload
        for attr in self.to_auto_overload[tensor_type]:
            if attr not in dir(PointerTensor) or attr in boolean_comparators:
                new_method = self.get_hooked_pointer_method(attr)
                setattr(PointerTensor, attr, new_method)

    def _hook_additive_shared_tensor_methods(self):
        """
        Add hooked version of all methods of the torch Tensor to the
        Additive Shared tensor: instead of performing the native tensor
        method, it will be forwarded to each share when it is relevant
        """

        tensor_type = self.torch.Tensor
        # Use a pre-defined list to select the methods to overload
        for attr in self.to_auto_overload[tensor_type]:
            if attr not in dir(AdditiveSharingTensor):
                new_method = self.get_hooked_additive_shared_method(attr)
                setattr(AdditiveSharingTensor, attr, new_method)

    def _hook_multi_pointer_tensor_methods(self):
        """
        Add hooked version of all methods of the torch Tensor to the
        Multi Pointer tensor: instead of performing the native tensor
        method, it will be sent remotely for each pointer to the
        location it is pointing at.
        """

        tensor_type = self.torch.Tensor
        # Use a pre-defined list to select the methods to overload
        for attr in self.to_auto_overload[tensor_type]:
            if attr not in dir(MultiPointerTensor):
                new_method = self.get_hooked_multi_pointer_method(attr)
                setattr(MultiPointerTensor, attr, new_method)

    def _hook_parameters(self):
        """
        This method overrides the torch Parameter class such that
        it works correctly with our overridden tensor types. The
        native torch Parameter class kept deleting all of our
        attributes on our custom tensors, so we wrote our own.
        """

        # Hook __new__ to handle when non-pure torch tensors are given as data attribute

        def hooked__new__(cls, data=None, requires_grad=True):
            if data is None:
                data = torch.Tensor()

            # If data is not a pure torch tensor you need to store the chain in a
            # specific place otherwise it will get deleted
            if not isinstance(data, torch.Tensor) or hasattr(data, "child"):
                p = torch.Tensor._make_subclass(cls, torch.Tensor(), requires_grad)
                if isinstance(data, torch.Tensor):  # so it's a wrapper: remove it
                    p.child = data.child
                else:
                    p.child = data
            else:
                p = torch.Tensor._make_subclass(cls, data, requires_grad)

            return p

        torch.nn.Parameter.__new__ = hooked__new__

        # Hook __repr__ to handle chain repr when needed

        torch.nn.Parameter.native_param___repr__ = torch.nn.Parameter.__repr__

        def hooked__repr__(self):
            if hasattr(self, "child"):
                return "Parameter containing:\n" + self.child.__repr__()
            else:
                return self.native_param___repr__()

        # torch.nn.Parameter.__repr__ = hooked__repr__

        # Hook .data to handle chain assignment when needed

        torch.nn.Parameter.native_param_data = torch.nn.Parameter.data

        @property
        def data(self):

            if hasattr(self, "child"):
                to_return = self.child.attr("data")
            else:

                to_return = self.native_param_data

                # good to ensure that the ID stays consistent
                # not 100% this is required but it's at least
                # good practice
                try:
                    to_return.id = self.data_id
                except:
                    self.data_id = to_return.id

            return to_return

        @data.setter
        def data(self, new_data):

            # If data is not a pure torch tensor you need to store the chain in a
            # specific place otherwise it will get deleted
            if not isinstance(new_data, torch.Tensor) or hasattr(new_data, "child"):
                self.child = new_data  # .wrap()
            else:
                if hasattr(self, "child"):
                    del self.child

                with torch.no_grad():
                    self.set_(new_data)
            return self

        torch.nn.Parameter.data = data

        # Hook .grad to handle chain assignment when needed

        torch.nn.Parameter.native_param_grad = torch.nn.Parameter.grad

        @property
        def grad(self):

            if hasattr(self, "child"):
                to_return = self.child.attr("grad")
                if isinstance(to_return.child, syft.PointerTensor):
                    if to_return.child.is_none():
                        to_return = None

            else:
                to_return = self.native_param_grad

                # good to ensure that the ID stays consistent
                # not 100% this is required but it's at least
                # good practice
                try:
                    to_return.id = self.grad_id
                except AttributeError:
                    if to_return is not None and hasattr(to_return, "id"):
                        self.grad_id = to_return.id

            return to_return

        @grad.setter
        def grad(self, new_grad):

            # If grad is not a pure torch tensor you need to store the chain in a
            # specific place otherwise it will get deleted
            if new_grad is not None and (
                not isinstance(new_grad, torch.Tensor) or hasattr(new_grad, "child")
            ):
                self.child.grad = new_grad  # .wrap()
            else:
                if self.native_param_grad is not None:
                    with torch.no_grad():
                        self.native_param_grad = new_grad
                elif new_grad is not None:
                    self.native_param_grad = new_grad
            return self

        torch.nn.Parameter.grad = grad

    def _hook_torch_module(self):
        """Overloads functions in the main torch modules.
        The way this is accomplished is by first moving all existing module
        functions in the torch module to native_<function_name_here>.

        Example:
            the real :func:`torch.cat` will become :func:`torch.native_cat`
            and :func:`torch.cat` will have our hooking code.
        """

        def perform_overloading(torch_module, func):

            # Where the overloading happens
            # 1. Get native function
            native_func = getattr(torch_module, func)
            # 2. Check it is a proper function
            if type(native_func) in [types.FunctionType, types.BuiltinFunctionType]:
                # 3. Build the hooked function
                new_func = self.get_hooked_func(native_func)
                # 4. Move the native function
                setattr(torch_module, f"native_{func}", native_func)
                # 5. Put instead the hooked one
                setattr(torch_module, func, new_func)

        # Hard fix for PyTorch versions < 1.0.2
        syft.torch.apply_fix16922(self.torch)

        torch_modules = syft.torch.torch_modules

        for module_name, torch_module in torch_modules.items():
            for func in dir(torch_module):

                # Some functions we want to ignore (not override). Such functions have been hard
                # coded into the torch_attribute exclude (see TorchAttribute class)
                if func in syft.torch.exclude:
                    continue

                # ignore dunder functions
                if "__" in func:
                    continue

                # ignore capitalized func values which are Classes not functinos
                if func[0].isupper():
                    continue

                # ignore hidden functins
                if func[0] == "_":
                    continue

                # If we haven't already overloaded this function
                if "native_" in func or f"native_{func}" in dir(torch_module):
                    continue

                perform_overloading(torch_module, func)

    def get_hooked_pointer_method(hook_self, attr):
        """
        Hook a method to send it to remote worker

        Args:
            attr (str): the method to hook
        Return:
            the hooked method
        """

        @wraps(attr)
        def overloaded_pointer_method(self, *args, **kwargs):
            """
            Operate the hooking
            """
            pointer = self
            # Get info on who needs to send where the command
            owner = pointer.owner
            location = pointer.location

            if len(args) > 0:
                if isinstance(args[0], PointerTensor):
                    if args[0].location.id != location.id:
                        raise TensorsNotCollocatedException(pointer, args[0], attr)

            # Send the command
            command = (attr, self, args, kwargs)

            response = owner.send_command(location, command)

            return response

        return overloaded_pointer_method

    def get_hooked_additive_shared_method(hook_self, attr):
        """
        Hook a method to send it multiple recmote workers

        Args:
            attr (str): the method to hook
        Return:
            the hooked method
        """

        def dispatch(args, k):
            return map(lambda x: x[k] if isinstance(x, dict) else x, args)

        @wraps(attr)
        def overloaded_attr(self, *args, **kwargs):
            """
            Operate the hooking
            """

            # Replace all syft tensor with their child attribute
            new_self, new_args, new_kwargs = syft.frameworks.torch.hook_args.hook_method_args(
                attr, self, args, kwargs
            )

            results = {}
            for k, v in new_self.items():
                results[k] = v.__getattribute__(attr)(*dispatch(new_args, k), **new_kwargs)

            # Put back AdditiveSharingTensor on the tensors found in the response
            response = syft.frameworks.torch.hook_args.hook_response(
                attr,
                results,
                wrap_type=AdditiveSharingTensor,
                wrap_args=self.get_class_attributes(),
            )

            return response

        return overloaded_attr

    def get_hooked_multi_pointer_method(hook_self, attr):
        """
        Hook a method to send it multiple recmote workers

        Args:
            attr (str): the method to hook
        Return:
            the hooked method
        """

        def dispatch(args, k):
            return map(lambda x: x[k] if isinstance(x, dict) else x, args)

        @wraps(attr)
        def overloaded_attr(self, *args, **kwargs):
            """
            Operate the hooking
            """

            # Replace all syft tensor with their child attribute
            new_self, new_args, new_kwargs = syft.frameworks.torch.hook_args.hook_method_args(
                attr, self, args, kwargs
            )

            results = {}
            for k, v in new_self.items():
                results[k] = v.__getattribute__(attr)(*dispatch(new_args, k), **new_kwargs)

            # Put back MultiPointerTensor on the tensors found in the response
            response = syft.frameworks.torch.hook_args.hook_response(
                attr, results, wrap_type=MultiPointerTensor, wrap_args=self.get_class_attributes()
            )

            return response

        return overloaded_attr

    def get_hooked_syft_method(hook_self, attr):
        """
        Hook a method in order to replace all args/kwargs syft/torch tensors with
        their child attribute, forward this method with the new args and new self,
        get response and "rebuild" the syft tensor wrapper upon all tensors found

        Args:
            attr (str): the method to hook
        Return:
            the hooked method
        """

        @wraps(attr)
        def overloaded_syft_method(self, *args, **kwargs):
            """
            Operate the hooking
            """
            # TODO: I can't manage the import issue, can you?
            # Replace all syft tensor with their child attribute
            new_self, new_args, new_kwargs = syft.frameworks.torch.hook_args.hook_method_args(
                attr, self, args, kwargs
            )

            # Send it to the appropriate class and get the response
            response = getattr(new_self, attr)(*new_args, **new_kwargs)

            # Put back SyftTensor on the tensors found in the response
            response = syft.frameworks.torch.hook_args.hook_response(
                attr, response, wrap_type=type(self), wrap_args=self.get_class_attributes()
            )

            return response

        return overloaded_syft_method

    def get_hooked_method(hook_self, method_name):
        """
        Hook a method in order to replace all args/kwargs syft/torch tensors with
        their child attribute if they exist
        If so, forward this method with the new args and new self, get response
        and "rebuild" the torch tensor wrapper upon all tensors found
        If not, just execute the native torch methodn

        Args:
            attr (str): the method to hook
        Return:
            the hooked method
        """

        @wraps(method_name)
        def overloaded_native_method(self, *args, **kwargs):
            """
            Operate the hooking
            """

            if not hasattr(self, "child"):  # means that it's not a wrapper
                method = getattr(self, f"native_{method_name}")
                # Run the native function with the new args

                try:
                    if isinstance(args, tuple):
                        response = method(*args, **kwargs)
                    else:
                        response = method(args, **kwargs)

                except BaseException as e:
                    # we can make some errors more descriptive with this method
                    raise route_method_exception(e, self, args, kwargs)

            else:  # means that there is a wrapper to remove
                try:
                    # Replace all torch tensor with their child attribute
                    new_self, new_args, new_kwargs = syft.frameworks.torch.hook_args.hook_method_args(
                        method_name, self, args, kwargs
                    )
                except BaseException as e:
                    # we can make some errors more descriptive with this method
                    raise route_method_exception(e, self, args, kwargs)

                # Send the new command to the appropriate class and get the response
                method = getattr(new_self, method_name)
                response = method(*new_args, **new_kwargs)

                # For inplace methods, just directly return self
                if syft.torch.is_inplace_method(method_name):
                    return self

                # Put back the wrappers where needed
                response = syft.frameworks.torch.hook_args.hook_response(
                    method_name, response, wrap_type=type(self), new_self=self
                )

            return response

        return overloaded_native_method

    def get_hooked_func(hook_self, attr):
        """
        Hook a function in order to inspect its args and search for pointer
        or other syft tensors.
        - Calls to this function with normal tensors or numbers / string trigger
          usual behaviour
        - Calls with pointers send the command to the location of the pointer(s)
        - Calls with syft tensor will in the future trigger specific behaviour

        Args:
            attr (str): the method to hook
        Return:
            the hooked method
        """

        if attr.__module__ is None:
            attr.__module__ = "torch"

        @wraps(attr)
        def overloaded_func(*args, **kwargs):
            """
            Operate the hooking
            """
            cmd_name = f"{attr.__module__}.{attr.__name__}"
            command = (cmd_name, None, args, kwargs)
            response = TorchTensor.handle_func_command(command)
            return response

        return overloaded_func

    def _add_registration_to___init__(hook_self, tensor_type: type, torch_tensor: bool = False):
        """Adds several attributes to the tensor.

        Overloads tensor_type.__init__ to add several attributes to the tensor
        as well as (optionally) registering the tensor automatically.
        TODO: auto-registration is disabled at the moment, this might be bad.

        Args:
            tensor_type: The type of tensor being hooked (in this refactor this
                is only ever torch.Tensor, but in previous versions of PySyft
                this iterated over all tensor types.
            torch_tensor: An optional boolean parameter (default False) to
                specify whether to skip running the native initialization
                logic. TODO: this flag might never get used.
        """
        if "native___init__" not in dir(tensor_type):
            tensor_type.native___init__ = tensor_type.__init__

        def new___init__(cls, *args, owner=None, id=None, register=True, **kwargs):
            initialize_tensor(
                hook_self=hook_self,
                cls=cls,
                id=id,
                torch_tensor=torch_tensor,
                init_args=args,
                init_kwargs=kwargs,
            )

        tensor_type.__init__ = new___init__

    def _hook_tensor(hook_self):
        """Hooks the function torch.tensor()
        We need to do this seperately from hooking the class because internally
        torch does not pick up the change to add the args
        Args:
            hook_self: the hook itself
        """

        if "native_tensor" not in dir(hook_self.torch):
            hook_self.torch.native_tensor = hook_self.torch.tensor

        def new_tensor(*args, owner=None, id=None, register=True, **kwargs):
            current_tensor = hook_self.torch.native_tensor(*args, **kwargs)
            _apply_args(hook_self, current_tensor, owner, id)
            if register:
                current_tensor.owner.register_obj(current_tensor)

            return current_tensor

        hook_self.torch.tensor = new_tensor

    def _hook_properties(hook_self, tensor_type: type):
        """Overloads tensor_type properties.

        This method gets called only on torch.Tensor. If you're not sure how
        properties work, read:
        https://www.programiz.com/python-programming/property

        Args:
            tensor_type: The tensor type which is having properties
                added to it, typically just torch.Tensor.
        """

        @property
        def location(self):
            return self.child.location

        tensor_type.location = location

        @property
        def id_at_location(self):
            return self.child.id_at_location

        tensor_type.id_at_location = id_at_location

        @property
        def id(self):
            if not hasattr(self, "_id"):
                self._id = syft.ID_PROVIDER.pop()
            return self._id

        @id.setter
        def id(self, new_id):
            self._id = new_id
            return self

        tensor_type.id = id

        @property
        def owner(self):
            if not hasattr(self, "_owner"):
                self._owner = hook_self.local_worker
            return self._owner

        @owner.setter
        def owner(self, new_owner):
            self._owner = new_owner
            return self

        tensor_type.owner = owner

        @property
        def is_wrapper(self):
            if not hasattr(self, "_is_wrapper"):
                self._is_wrapper = False
            return self._is_wrapper

        @is_wrapper.setter
        def is_wrapper(self, it_is_a_wrapper):
            self._is_wrapper = it_is_a_wrapper
            return self

        tensor_type.is_wrapper = is_wrapper

        tensor_type.native_shape = tensor_type.shape
        tensor_type.native_data = tensor_type.data

        tensor_type.native_grad_fn = tensor_type.grad_fn

        def dim(self):
            return len(self.shape)

        tensor_type.dim = dim

        @property
        def grad_fn(self):
            if self.has_child():
                return self.child.grad_fn
            else:
                return self.native_grad_fn

        tensor_type.grad_fn = grad_fn

    def _which_methods_should_we_auto_overload(self, tensor_type: type):
        """Creates a list of Torch methods to auto overload.

        By default, it looks for the intersection between the methods of
        tensor_type and torch_type minus those in the exception list
        (syft.torch.exclude).

        Args:
            tensor_type: Iterate through the properties of this tensor type.
            syft_type: Iterate through all attributes in this type.

        Returns:
            A list of methods to be overloaded.
        """

        boolean_comparators = ["__gt__", "__ge__", "__lt__", "__le__"]

        to_overload = boolean_comparators

        for attr in dir(tensor_type):

            # Conditions for overloading the method
            if attr in syft.torch.exclude:
                continue
            if not hasattr(tensor_type, attr):
                continue

            lit = getattr(tensor_type, attr)
            is_base = attr in dir(object)
            is_desc = inspect.ismethoddescriptor(lit)
            is_func = isinstance(lit, types.FunctionType)
            try:
                is_service_func = "HookService" in lit.__qualname__
            except AttributeError:
                is_service_func = False
            is_overloaded = re.match("native*", attr) is not None

            if (is_desc or (is_func and not is_service_func)) and not is_base and not is_overloaded:
                to_overload.append(attr)

        return set(to_overload)

    @staticmethod
    def _add_methods_from__torch_tensor(tensor_type: type, syft_type: type):
        """Adds methods from the TorchTensor class to the native torch tensor.

        The class TorchTensor is a proxy to avoid extending directly the torch
        tensor class.

        Args:
            tensor_type: The tensor type to which we are adding methods
                from TorchTensor class.
        """
        exclude = [
            "__class__",
            "__delattr__",
            "__dir__",
            "__doc__",
            "__dict__",
            "__format__",
            "__getattribute__",
            "__hash__",
            "__init__",
            "__init_subclass__",
            "__weakref__",
            "__ne__",
            "__new__",
            "__reduce__",
            "__reduce_ex__",
            "__setattr__",
            "__sizeof__",
            "__subclasshook__",
            "_get_type",
            # "__eq__", # FIXME it now overwritten in native.py to use torch.eq, because of pb between == & __eq__ See #2030
            "__gt__",
            "__ge__",
            "__lt__",
            "__le__",
        ]
        # For all methods defined in TorchTensor which are not internal methods (like __class__etc)
        for attr in dir(syft_type):
            if attr not in exclude:
                if hasattr(tensor_type, attr):
                    setattr(tensor_type, f"native_{attr}", getattr(tensor_type, attr))
                # Add to the native tensor this method
                setattr(tensor_type, attr, getattr(TorchTensor, attr))

    def _hook_module(self):
        """Overloading torch.nn.Module with PySyft functionality, the primary module
           responsible for core ML functionality such as Neural network layers and
           loss functions.
           It is important to note that all the operations are actually in-place.
        """

        def module_is_missing_grad(model):
            """Checks if all the parameters in the model have been assigned a gradient"""
            for p in model.parameters():
                if p.grad is None:
                    return True
            return False

        def create_grad_objects(model):
            """Assigns gradient to model parameters if not assigned"""
            for p in model.parameters():
                o = p.sum()
                o.backward()
                p.grad -= p.grad

        def module_send_(nn_self, dest):
            """Overloads torch.nn instances so that they could be sent to other workers"""

            if module_is_missing_grad(nn_self):
                create_grad_objects(nn_self)

            for p in nn_self.parameters():
                p.send_(dest)

            return nn_self

        self.torch.nn.Module.send = module_send_

        def module_move_(nn_self, destination):

            params = list(nn_self.parameters())
            for p in params:
                p.child.wrap().move(destination)

        self.torch.nn.Module.move = module_move_

        # def module_end_get_(nn_self):
        #     """Overloads send to remote for torch.nn.Module."""
        #     if module_is_missing_grad(nn_self):
        #         create_grad_objects(nn_self)
        #
        #     for p in nn_self.parameters():
        #         p.end_get()
        #
        #     return nn_self
        #
        # self.torch.nn.Module.end_get = module_end_get_
        #
        # def module_move_(nn_self, dest):
        #     return nn_self.send(dest).end_get()
        #
        # self.torch.nn.Module.move = module_move_

        def module_get_(nn_self):
            """overloads torch.nn instances with get method so that parameters could be sent back to owner"""
            for p in nn_self.parameters():
                p.get_()

            return nn_self

        self.torch.nn.Module.get = module_get_

        def module_share_(nn_self, *args, **kwargs):
            """Overloads fix_precision for torch.nn.Module."""
            # TODO: add .data and .grad to syft tensors
            # if module_is_missing_grad(nn_self):
            #    create_grad_objects(nn_self)

            for p in nn_self.parameters():
                p.share_(*args, **kwargs)

            return nn_self

        self.torch.nn.Module.share = module_share_

        def module_fix_precision_(nn_self, *args, **kwargs):
            """Overloads fix_precision for torch.nn.Module."""
            if module_is_missing_grad(nn_self):
                create_grad_objects(nn_self)

            for p in nn_self.parameters():
                p.fix_precision_(*args, **kwargs)

            return nn_self

        self.torch.nn.Module.fix_precision = module_fix_precision_

        def module_float_precision_(nn_self):
            """Overloads float_precision for torch.nn.Module, convert fix_precision
            parameters to normal float parameters"""
            # TODO: add .data and .grad to syft tensors
            # if module_is_missing_grad(nn_self):
            #    create_grad_objects(nn_self)

            for p in nn_self.parameters():
                p.float_precision_()

            return nn_self

        self.torch.nn.Module.float_precision = module_float_precision_

        def module_copy(nn_self):
            """Returns a copy of a torch.nn.Module"""
            return copy.deepcopy(nn_self)

        self.torch.nn.Module.copy = module_copy

        @property
        def owner(nn_self):
            for p in nn_self.parameters():
                return p.owner

        self.torch.nn.Module.owner = owner

        @property
        def location(nn_self):
            try:
                for p in nn_self.parameters():
                    return p.location
            except AttributeError:
                raise AttributeError(
                    "Module has no attribute location, did you already send it to some location?"
                )

        self.torch.nn.Module.location = location

        # Make sure PySyft uses the PyTorch version
        self.torch.nn.modules.rnn._rnn_impls["LSTM"] = self.torch.lstm

        # Add support for GRUs
        self.torch.nn.modules.rnn._rnn_impls["GRU"] = self.torch.gru

        # Override _VF.LSTM_Cell and _VF.GRU_Cell with torch.LSTM_Cell and torch.GRU_Cell
        # With the pytorch-based version
        self.torch.nn.modules.rnn._VF = self.torch<|MERGE_RESOLUTION|>--- conflicted
+++ resolved
@@ -4,10 +4,7 @@
 import types
 import copy
 import torch
-<<<<<<< HEAD
 from torch import nn
-=======
->>>>>>> b247aaf5
 from functools import wraps
 
 
