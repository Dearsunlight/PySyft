import pytest
import torch

import syft
from syft import TorchHook


@pytest.fixture(scope="session", autouse=True)
def hook():
    hook = TorchHook(torch)
    return hook


@pytest.fixture(scope="session", autouse=True)
def workers(hook):
    # Define 3 virtual workers
    alice = syft.VirtualWorker(id="alice", hook=hook, is_client_worker=False)
    bob = syft.VirtualWorker(id="bob", hook=hook, is_client_worker=False)
    james = syft.VirtualWorker(id="james", hook=hook, is_client_worker=False)
    # And 1 plan worker
<<<<<<< HEAD
    plan_worker = syft.Plan(
        id="plan_worker", owner=hook.local_worker, hook=hook, is_client_worker=False
    )
=======
    plan_worker = syft.Plan(id="plan", hook=hook, is_client_worker=False)
>>>>>>> 58723133

    bob.add_workers([alice, james, plan_worker])
    alice.add_workers([bob, james, plan_worker])
    james.add_workers([bob, alice, plan_worker])
    plan_worker.add_workers([alice, bob, james])
    hook.local_worker.add_workers([alice, bob, james, plan_worker])

    output = {
        "me": hook.local_worker,
        "alice": alice,
        "bob": bob,
        "james": james,
        "plan": plan_worker,
    }

    return output<|MERGE_RESOLUTION|>--- conflicted
+++ resolved
@@ -18,13 +18,8 @@
     bob = syft.VirtualWorker(id="bob", hook=hook, is_client_worker=False)
     james = syft.VirtualWorker(id="james", hook=hook, is_client_worker=False)
     # And 1 plan worker
-<<<<<<< HEAD
-    plan_worker = syft.Plan(
-        id="plan_worker", owner=hook.local_worker, hook=hook, is_client_worker=False
-    )
-=======
-    plan_worker = syft.Plan(id="plan", hook=hook, is_client_worker=False)
->>>>>>> 58723133
+
+    plan_worker = syft.Plan(id="plan", owner=hook.local_worker, hook=hook, is_client_worker=False)
 
     bob.add_workers([alice, james, plan_worker])
     alice.add_workers([bob, james, plan_worker])
